--- conflicted
+++ resolved
@@ -17,11 +17,8 @@
 
 import json
 import sys
-<<<<<<< HEAD
 from pprint import pformat
-=======
 from typing import Optional
->>>>>>> 50103d6a
 
 import xbmcgui
 import xbmcplugin
@@ -52,12 +49,7 @@
         )
 
 
-<<<<<<< HEAD
-def parse_nfo_file(nfo, full_nfo):
-    # type: (Union[Text, ByteString], bool) -> None
-=======
-def get_show_id_from_nfo(nfo: str) -> None:
->>>>>>> 50103d6a
+def parse_nfo_file(nfo: str, full_nfo: bool):
     """
     Analyze NFO file contents
 
