# coding: utf-8
#
# Copyright (C) 2019, Roman Miroshnychenko aka Roman V.M. <roman1972@gmail.com>
#
# This program is free software: you can redistribute it and/or modify
# it under the terms of the GNU General Public License as published by
# the Free Software Foundation, either version 3 of the License, or
# (at your option) any later version.
#
# This program is distributed in the hope that it will be useful,
# but WITHOUT ANY WARRANTY; without even the implied warranty of
# MERCHANTABILITY or FITNESS FOR A PARTICULAR PURPOSE.  See the
# GNU General Public License for more details.
#
# You should have received a copy of the GNU General Public License
# along with this program.  If not, see <https://www.gnu.org/licenses/>.

"""Misc utils"""

from __future__ import absolute_import, unicode_literals

from typing import Text, Any, Dict

import xbmc
from xbmcaddon import Addon

ADDON = Addon()
ADDON_ID = ADDON.getAddonInfo('id')
VERSION = ADDON.getAddonInfo('version')

EPISODE_ORDER_MAP = {
    0: 'default',
    1: 'dvd_release',
    2: 'verbatim_order',
    3: 'country_premiere',
    4: 'streaming_premiere',
    5: 'broadcast_premiere',
    6: 'language_premiere',
}


class logger:
    log_message_prefix = f'[{ADDON_ID} ({VERSION})]: '

    @staticmethod
    def log(message: str, level: int = xbmc.LOGDEBUG) -> None:
        message = logger.log_message_prefix + message
        xbmc.log(message, level)

    @classmethod
<<<<<<< HEAD
    def info(cls, message):
        # type: (Text) -> None
        cls.log(message, xbmc.LOGINFO)

    @classmethod
    def error(cls, message):
        # type: (Text) -> None
        cls.log(message, xbmc.LOGERROR)

    @classmethod
    def debug(cls, message):
        # type: (Text) -> None
        cls.log(message, xbmc.LOGDEBUG)

    @classmethod
    def warning(cls, message):
        # type: (Text) -> None
        cls.log(message, xbmc.LOGWARNING)
=======
    def info(cls, message: str) -> None:
        cls.log(message, xbmc.LOGINFO)

    @classmethod
    def error(cls, message: str) -> None:
        cls.log(message, xbmc.LOGERROR)

    @classmethod
    def debug(cls, message: str) -> None:
        logger.log(message, xbmc.LOGDEBUG)

    @classmethod
    def warning(cls, message: str) -> None:
        logger.log(message, xbmc.LOGWARNING)
>>>>>>> 50103d6a


def get_episode_order(path_settings: Dict[Text, Any]) -> str:
    episode_order_enum = path_settings.get('episode_order')
    if episode_order_enum is None:
        episode_order_enum = int(ADDON.getSetting('episode_order'))
    episode_order = EPISODE_ORDER_MAP.get(episode_order_enum, 'default')
    return episode_order<|MERGE_RESOLUTION|>--- conflicted
+++ resolved
@@ -1,5 +1,3 @@
-# coding: utf-8
-#
 # Copyright (C) 2019, Roman Miroshnychenko aka Roman V.M. <roman1972@gmail.com>
 #
 # This program is free software: you can redistribute it and/or modify
@@ -16,9 +14,6 @@
 # along with this program.  If not, see <https://www.gnu.org/licenses/>.
 
 """Misc utils"""
-
-from __future__ import absolute_import, unicode_literals
-
 from typing import Text, Any, Dict
 
 import xbmc
@@ -48,26 +43,6 @@
         xbmc.log(message, level)
 
     @classmethod
-<<<<<<< HEAD
-    def info(cls, message):
-        # type: (Text) -> None
-        cls.log(message, xbmc.LOGINFO)
-
-    @classmethod
-    def error(cls, message):
-        # type: (Text) -> None
-        cls.log(message, xbmc.LOGERROR)
-
-    @classmethod
-    def debug(cls, message):
-        # type: (Text) -> None
-        cls.log(message, xbmc.LOGDEBUG)
-
-    @classmethod
-    def warning(cls, message):
-        # type: (Text) -> None
-        cls.log(message, xbmc.LOGWARNING)
-=======
     def info(cls, message: str) -> None:
         cls.log(message, xbmc.LOGINFO)
 
@@ -82,7 +57,6 @@
     @classmethod
     def warning(cls, message: str) -> None:
         logger.log(message, xbmc.LOGWARNING)
->>>>>>> 50103d6a
 
 
 def get_episode_order(path_settings: Dict[Text, Any]) -> str:
